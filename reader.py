#! /usr/bin/env python3
# coding=utf-8
"""
Copyright 2017-2021 Antonio González

This file is part of edfrw.

edfrw is free software: you can redistribute it and/or modify it under
the terms of the GNU General Public License as published by the Free
Software Foundation, either version 3 of the License, or (at your
option) any later version.

edfrw is distributed in the hope that it will be useful, but WITHOUT ANY
WARRANTY; without even the implied warranty of MERCHANTABILITY or
FITNESS FOR A PARTICULAR PURPOSE.  See the GNU General Public License
for more details.

You should have received a copy of the GNU General Public License along
with edfrw. If not, see <http://www.gnu.org/licenses/>.
"""
import struct
import numpy as np

from edfrw import (EdfHeader, EdfSignal)


def header_fromfile(filename):
    """
    Reads the header from an EDF file.

    Parameters
    ----------
    filename : str
        Path to the EDF file

    Returns
    -------
    header : object of `class::EdfHeader`
    """
    # String that represents the first 256 bytes in the header in the
    # format required by struct.unpack
    hdr_fmt = '<'
    for size in EdfHeader._sizes:
        hdr_fmt += '{}s'.format(size)

    # Main header (first 256 characters in EDF file)
    header = EdfHeader()
    with open(filename, 'rb') as edffile:
        edffile.seek(0)
        hdr_str = edffile.read(256)

        # Unpack the header
        hdr_str = struct.unpack(hdr_fmt, hdr_str)
        # Convert from bytes to str
        hdr_str = [field.decode('ascii') for field in hdr_str]
        # update Header with the new values
        for (field, value) in zip(EdfHeader._fields, hdr_str):
            # `EdfHeader.number_of_signals` is a read-only attribute.
            # A trailing underscore is required to be able to set this
            # value.
            if field == 'number_of_signals':
                field = '_number_of_signals'
                value = int(value)
            setattr(header, field, value)

        # Signal header.
        # After the main header (256 bytes) there are an additional 256
        # bytes of header for each signal. The curious thing is that
        # each entry is repeated ns times (instead of having all entries
        # for one signal, then all entries for the next signal, etc).
        # So each entry must be read 'ns' times, where 'ns' is the
        # number of signals in the file.
        edffile.seek(256)
        sig_str = edffile.read(256 * header.number_of_signals)

    sig_sizes = np.array(EdfSignal._sizes).repeat(
        header.number_of_signals)
    # String that represents bytes in the header that contain signal
    # information (as required by struct.unpack)
    sig_fmt = '<'
    for size in sig_sizes:
        sig_fmt += '{}s'.format(size)
    sig_str = struct.unpack(sig_fmt, sig_str)

    signals = []
    for n in range(header.number_of_signals):
        new_signal = EdfSignal()
        new_signal_str = sig_str[n::header.number_of_signals]
        for index, field in enumerate(EdfSignal._fields):
            value = new_signal_str[index].decode('ascii')
            setattr(new_signal, field, value)
        # The EdfSignal attribute 'sampling_freq' is not part of the EDF
        # specification but it is useful, so it is added.
        new_signal.sampling_freq = (
            new_signal.number_of_samples_in_data_record /
            header.duration_of_data_record)
        signals.append(new_signal)

    header.signals = signals
    return header


class EdfReader(object):
    def __init__(self, filename):
        """
        Open an EDF file for reading data

        Parameters
        ----------
        filename : str
            Path to the EDF file
        """
        self.header = header_fromfile(filename)
        self.filename = filename
<<<<<<< HEAD
        self.open()
        self._block_size = 0
        self._sampling_interval = []
        for signal in self.header.signals:
            self._block_size += signal.number_of_samples_in_data_record
            self._sampling_interval.append(1/signal.sampling_freq)

        # EDF data are saved as int16 so the size (in bytes) of the
        # block is twice the number of samples
        self._block_size *= 2

        # File size according to header
        self.calc_filesize = (self.header.number_of_data_records
                              * self._block_size
                              + self.header.number_of_bytes_in_header)

        # Actual file size
        self.filesize = self._f.seek(0, 2)

        # Note that EDFbrowser does not load files when the calculated
        # and the actual filesize values do not match but it is still
        # possible to read and thus rescue files with such 'corrupted'
        # headers just by reading as many block as there are in the file
        # (regardless of the number of blocks reported in the header).

    def open(self):
        self._f = open(self.filename, mode='rb')

    def read_record(self, rec_number):
        start = (self.header.number_of_bytes_in_header
                 + (self._block_size * rec_number))
        self._f.seek(start, 0)
        y = self._f.read(self._block_size)
        y = np.frombuffer(y, 'int16')
        tstart = self.header.duration_of_data_record * rec_number

        if self._f.tell() > self.filesize:
            raise IOError("Attempted reading beyond end of file")

        # FIXME: the following lines will only work if all signals were
        # sampled at the same rate and thus there are the same number of
        # samples per block per signal.
        y = y.reshape(self.header.number_of_signals, -1)

        # These lines calculate time in seconds. I am not sure if this
        # is the right place for this -- it will create potentially
        # large arrays of data that may be not always are needed.
        # x = np.ones_like(y)
        # x *= np.arange(y.shape[1]).reshape(1, -1)
        # x = x * np.array(self._sampling_interval).reshape(2,-1)
        # x += tstart

        return y

    def close(self):
        self._f.close()
=======
        self._open()

    def _open(self):
        self._f = open(self.filename, mode='rb')

    def read_record(self, rec_number):
        """
        Returns data from one record.

        Parameters
        ----------
        rec_number : integer
            Record number to read data from

        TODO This function is still incomplete
        """
        if rec_number > self.header.number_of_data_records:
            msg = (f'You requested record {rec_number} but there are' +
                   f' only {self.header.number_of_data_records}' +
                   ' records.')
            print(msg)
            return
        # pointer = (
        #         (rec_number *
        #          self.header.number_of_samples_in_data_record) +
        #         self.header.number_of_bytes_in_header)
        self._f.seek(pointer)
        # Data are saved as int16, so the number of bytes to read is
        # twice the number of samles requested.
        #nsamples = self.header.number_of_samples_in_data_record * 2
        samples = self._f.read(nsamples)
        samples = np.frombuffer(samples, 'int16')
        return samples

    def close(self):
        self._f.close()


if __name__ == "__main__":
    filename = '../daq/data/SC4181E0-PSG.edf'
    edf = EdfReader(filename)
    edf.header.print()
>>>>>>> 95583532
<|MERGE_RESOLUTION|>--- conflicted
+++ resolved
@@ -112,8 +112,7 @@
         """
         self.header = header_fromfile(filename)
         self.filename = filename
-<<<<<<< HEAD
-        self.open()
+        self._open()
         self._block_size = 0
         self._sampling_interval = []
         for signal in self.header.signals:
@@ -137,40 +136,6 @@
         # possible to read and thus rescue files with such 'corrupted'
         # headers just by reading as many block as there are in the file
         # (regardless of the number of blocks reported in the header).
-
-    def open(self):
-        self._f = open(self.filename, mode='rb')
-
-    def read_record(self, rec_number):
-        start = (self.header.number_of_bytes_in_header
-                 + (self._block_size * rec_number))
-        self._f.seek(start, 0)
-        y = self._f.read(self._block_size)
-        y = np.frombuffer(y, 'int16')
-        tstart = self.header.duration_of_data_record * rec_number
-
-        if self._f.tell() > self.filesize:
-            raise IOError("Attempted reading beyond end of file")
-
-        # FIXME: the following lines will only work if all signals were
-        # sampled at the same rate and thus there are the same number of
-        # samples per block per signal.
-        y = y.reshape(self.header.number_of_signals, -1)
-
-        # These lines calculate time in seconds. I am not sure if this
-        # is the right place for this -- it will create potentially
-        # large arrays of data that may be not always are needed.
-        # x = np.ones_like(y)
-        # x *= np.arange(y.shape[1]).reshape(1, -1)
-        # x = x * np.array(self._sampling_interval).reshape(2,-1)
-        # x += tstart
-
-        return y
-
-    def close(self):
-        self._f.close()
-=======
-        self._open()
 
     def _open(self):
         self._f = open(self.filename, mode='rb')
@@ -211,5 +176,4 @@
 if __name__ == "__main__":
     filename = '../daq/data/SC4181E0-PSG.edf'
     edf = EdfReader(filename)
-    edf.header.print()
->>>>>>> 95583532
+    edf.header.print()